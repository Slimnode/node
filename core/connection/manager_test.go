--- conflicted
+++ resolved
@@ -167,22 +167,13 @@
 	assert.Error(tc.T(), tc.connManager.Connect(consumerID, hermesID, activeProposal, ConnectParams{}))
 	assert.Equal(
 		tc.T(),
-<<<<<<< HEAD
-		Status{
-			StartedAt:  tc.mockTime,
-			ConsumerID: consumerID,
-			HermesID:   hermesID,
-			State:      NotConnected,
-			Proposal:   activeProposal,
-=======
 		connectionstate.Status{
 			StartedAt:        tc.mockTime,
 			ConsumerID:       consumerID,
 			ConsumerLocation: consumerLocation,
-			AccountantID:     accountantID,
+			HermesID:         hermesID,
 			State:            connectionstate.NotConnected,
 			Proposal:         activeProposal,
->>>>>>> 3016d188
 		},
 		tc.connManager.Status(),
 	)
@@ -193,24 +184,14 @@
 	assert.NoError(tc.T(), err)
 	assert.Equal(
 		tc.T(),
-<<<<<<< HEAD
-		Status{
-			StartedAt:  tc.mockTime,
-			ConsumerID: consumerID,
-			HermesID:   hermesID,
-			State:      Connected,
-			SessionID:  establishedSessionID,
-			Proposal:   activeProposal,
-=======
 		connectionstate.Status{
 			StartedAt:        tc.mockTime,
 			ConsumerID:       consumerID,
 			ConsumerLocation: consumerLocation,
-			AccountantID:     accountantID,
+			HermesID:         hermesID,
 			State:            connectionstate.Connected,
 			SessionID:        establishedSessionID,
 			Proposal:         activeProposal,
->>>>>>> 3016d188
 		},
 		tc.connManager.Status(),
 	)
@@ -223,24 +204,14 @@
 	assert.NoError(tc.T(), err)
 	assert.Equal(
 		tc.T(),
-<<<<<<< HEAD
-		Status{
-			StartedAt:  tc.mockTime,
-			ConsumerID: consumerID,
-			HermesID:   hermesID,
-			State:      Connected,
-			SessionID:  establishedSessionID,
-			Proposal:   activeProposal,
-=======
 		connectionstate.Status{
 			StartedAt:        tc.mockTime,
 			ConsumerID:       consumerID,
 			ConsumerLocation: consumerLocation,
-			AccountantID:     accountantID,
+			HermesID:         hermesID,
 			State:            connectionstate.Connected,
 			SessionID:        establishedSessionID,
 			Proposal:         activeProposal,
->>>>>>> 3016d188
 		},
 		tc.connManager.Status(),
 	)
@@ -277,24 +248,14 @@
 
 	assert.Equal(
 		tc.T(),
-<<<<<<< HEAD
-		Status{
-			StartedAt:  tc.mockTime,
-			ConsumerID: consumerID,
-			HermesID:   hermesID,
-			State:      Connecting,
-			SessionID:  establishedSessionID,
-			Proposal:   activeProposal,
-=======
 		connectionstate.Status{
 			StartedAt:        tc.mockTime,
 			ConsumerID:       consumerID,
 			ConsumerLocation: consumerLocation,
-			AccountantID:     accountantID,
+			HermesID:         hermesID,
 			State:            connectionstate.Connecting,
 			SessionID:        establishedSessionID,
 			Proposal:         activeProposal,
->>>>>>> 3016d188
 		},
 		tc.connManager.Status(),
 	)
@@ -319,24 +280,14 @@
 	waitABit()
 	assert.Equal(
 		tc.T(),
-<<<<<<< HEAD
-		Status{
-			StartedAt:  tc.mockTime,
-			ConsumerID: consumerID,
-			HermesID:   hermesID,
-			State:      Disconnecting,
-			SessionID:  establishedSessionID,
-			Proposal:   activeProposal,
-=======
 		connectionstate.Status{
 			StartedAt:        tc.mockTime,
 			ConsumerID:       consumerID,
 			ConsumerLocation: consumerLocation,
-			AccountantID:     accountantID,
+			HermesID:         hermesID,
 			State:            connectionstate.Disconnecting,
 			SessionID:        establishedSessionID,
 			Proposal:         activeProposal,
->>>>>>> 3016d188
 		},
 		tc.connManager.Status(),
 	)
@@ -349,24 +300,14 @@
 	waitABit()
 	assert.Equal(
 		tc.T(),
-<<<<<<< HEAD
-		Status{
-			StartedAt:  tc.mockTime,
-			ConsumerID: consumerID,
-			HermesID:   hermesID,
-			State:      NotConnected,
-			SessionID:  establishedSessionID,
-			Proposal:   activeProposal,
-=======
 		connectionstate.Status{
 			StartedAt:        tc.mockTime,
 			ConsumerID:       consumerID,
 			ConsumerLocation: consumerLocation,
-			AccountantID:     accountantID,
+			HermesID:         hermesID,
 			State:            connectionstate.NotConnected,
 			SessionID:        establishedSessionID,
 			Proposal:         activeProposal,
->>>>>>> 3016d188
 		},
 		tc.connManager.Status(),
 	)
@@ -387,37 +328,22 @@
 	waitABit()
 	assert.Equal(
 		tc.T(),
-<<<<<<< HEAD
-		Status{
-			StartedAt:  tc.mockTime,
-			ConsumerID: consumerID,
-			HermesID:   hermesID,
-			State:      Reconnecting,
-			SessionID:  establishedSessionID,
-			Proposal:   activeProposal,
-=======
 		connectionstate.Status{
 			StartedAt:        tc.mockTime,
 			ConsumerID:       consumerID,
 			ConsumerLocation: consumerLocation,
-			AccountantID:     accountantID,
+			HermesID:         hermesID,
 			State:            connectionstate.Reconnecting,
 			SessionID:        establishedSessionID,
 			Proposal:         activeProposal,
->>>>>>> 3016d188
 		},
 		tc.connManager.Status(),
 	)
 }
 
 func (tc *testContext) TestDoubleDisconnectResultsInError() {
-<<<<<<< HEAD
 	assert.NoError(tc.T(), tc.connManager.Connect(consumerID, hermesID, activeProposal, ConnectParams{}))
-	assert.Equal(tc.T(), Connected, tc.connManager.Status().State)
-=======
-	assert.NoError(tc.T(), tc.connManager.Connect(consumerID, accountantID, activeProposal, ConnectParams{}))
 	assert.Equal(tc.T(), connectionstate.Connected, tc.connManager.Status().State)
->>>>>>> 3016d188
 	assert.NoError(tc.T(), tc.connManager.Disconnect())
 	waitABit()
 	assert.Equal(tc.T(), connectionstate.NotConnected, tc.connManager.Status().State)
@@ -425,24 +351,14 @@
 }
 
 func (tc *testContext) TestTwoConnectDisconnectCyclesReturnNoError() {
-<<<<<<< HEAD
 	assert.NoError(tc.T(), tc.connManager.Connect(consumerID, hermesID, activeProposal, ConnectParams{}))
-	assert.Equal(tc.T(), Connected, tc.connManager.Status().State)
-=======
-	assert.NoError(tc.T(), tc.connManager.Connect(consumerID, accountantID, activeProposal, ConnectParams{}))
 	assert.Equal(tc.T(), connectionstate.Connected, tc.connManager.Status().State)
->>>>>>> 3016d188
 	assert.NoError(tc.T(), tc.connManager.Disconnect())
 	waitABit()
 	assert.Equal(tc.T(), connectionstate.NotConnected, tc.connManager.Status().State)
 
-<<<<<<< HEAD
 	assert.NoError(tc.T(), tc.connManager.Connect(consumerID, hermesID, activeProposal, ConnectParams{}))
-	assert.Equal(tc.T(), Connected, tc.connManager.Status().State)
-=======
-	assert.NoError(tc.T(), tc.connManager.Connect(consumerID, accountantID, activeProposal, ConnectParams{}))
 	assert.Equal(tc.T(), connectionstate.Connected, tc.connManager.Status().State)
->>>>>>> 3016d188
 	assert.NoError(tc.T(), tc.connManager.Disconnect())
 	waitABit()
 	assert.Equal(tc.T(), connectionstate.NotConnected, tc.connManager.Status().State)
@@ -457,24 +373,14 @@
 	tc.connManager.Connect(consumerID, hermesID, activeProposal, ConnectParams{})
 	assert.Equal(
 		tc.T(),
-<<<<<<< HEAD
-		Status{
-			StartedAt:  tc.mockTime,
-			ConsumerID: consumerID,
-			HermesID:   hermesID,
-			State:      Connected,
-			SessionID:  establishedSessionID,
-			Proposal:   activeProposal,
-=======
 		connectionstate.Status{
 			StartedAt:        tc.mockTime,
 			ConsumerID:       consumerID,
 			ConsumerLocation: consumerLocation,
-			AccountantID:     accountantID,
+			HermesID:         hermesID,
 			State:            connectionstate.Connected,
 			SessionID:        establishedSessionID,
 			Proposal:         activeProposal,
->>>>>>> 3016d188
 		},
 		tc.connManager.Status(),
 	)
